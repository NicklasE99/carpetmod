--- conflicted
+++ resolved
@@ -1,10 +1,5 @@
-<<<<<<< HEAD
-# CarpetMod for Minecraft 1.13
-The most comprehensive and convoluted mod for carpets evar. Built based on jarmod-buildsystem-2 by Earthcomputer. See Earthcomputer's repo for details on the build system.
-=======
 # CarpetMod for Minecraft 1.13.1
-The most comprehensive and convoluted mod for carpets evar. However it doesn't include carpets yet. Built based on jarmod-buildsystem-2 by EarthComputer. See EarthComputer's repo for details on the build system.
->>>>>>> 943d8f8f
+The most comprehensive and convoluted mod for carpets evar. However it doesn't include carpets yet. Built based on jarmod-buildsystem-2 by Earthcomputer. See Earthcomputer's repo for details on the build system.
 
 ## Requirements
 - You need to have at least JDK8 update 92 for recompilation to work, due to a bug in earlier versions of `javac`. You also cannot use JDK9 or JDK10 yet.
