--- conflicted
+++ resolved
@@ -146,15 +146,9 @@
   //                              .extraInfo("1 to 15 gt per delay added (1-15 block data), 0 (white) adds 100gt per tick"),
   //!rule("unloadedEntityFix",     "experimental creative", "Entities pushed or moved into unloaded chunks no longer disappear"),
   //!rule("TNTDoNotUpdate",        "tnt", "TNT doesn't update when placed against a power source"),
-<<<<<<< HEAD
   rule("antiCheatSpeed",        "creative surival", "Prevents players from rubberbanding when moving too fast"),
-  //!rule("quasiConnectivity",     "creative", "Pistons, droppers and dispensers react if block above them is powered")
-  //                              .defaultTrue(),
-=======
-  //!rule("antiCheatSpeed",        "creative surival", "Prevents players from rubberbanding when moving too fast"),
   rule("quasiConnectivity",     "creative", "Pistons, droppers and dispensers react if block above them is powered")
-                                  .defaultTrue(),
->>>>>>> 3bb44b42
+                                .defaultTrue(),
   rule("flippinCactus",         "creative survival", "Players can flip and rotate blocks when holding cactus")
                                 .extraInfo("Doesn't cause block updates when rotated/flipped",
                                            "Applies to pistons, observers, droppers, repeaters, stairs, glazed terracotta etc..."),
