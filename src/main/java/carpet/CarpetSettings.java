--- conflicted
+++ resolved
@@ -130,13 +130,9 @@
   //                                         "Use fire charges when riding to shoot fireballs",
   //                                         "Requires flying to be enabled on the server"),
   //!rule("explosionNoBlockDamage", "tnt", "Explosions won't destroy blocks"),
-<<<<<<< HEAD
   rule("tntPrimerMomentumRemoved", "tnt", "Removes random TNT momentum when primed"),
-  //!rule("fastRedstoneDust",      "experimental optimizations", "Lag optimizations for redstone Dust. By Theosib"),
-=======
-  //!rule("tntPrimerMomentumRemoved", "tnt", "Removes random TNT momentum when primed"),
-  rule("fastRedstoneDust",      "experimental optimizations", "Lag optimizations for redstone Dust. By Theosib").boolAccelerate().defaultFalse(),
->>>>>>> e142a68c
+  rule("fastRedstoneDust",      "experimental optimizations", "Lag optimizations for redstone dust")
+                                .extraInfo("by Theosib").boolAccelerate().defaultFalse(),
   //<with modified protocol> rule("accurateBlockPlacement", "creative", "Allows to place blocks in different orientations. Requires Carpet Client")
   //                              .extraInfo("Also prevents rotations upon placement of dispensers and furnaces","when placed into a world by commands"),
   /////rule("optimizedTNT",          "tnt", "TNT causes less lag when exploding in the same spot and in liquids"),
